//! VSOP87a benchmarks.

<<<<<<< HEAD
=======
#[macro_use]
extern crate criterion;
extern crate vsop87;
>>>>>>> d6d83621
extern crate rand;
extern crate test;
extern crate vsop87;

<<<<<<< HEAD
use rand::{IsaacRng, Rng};
use test::Bencher;
=======
use criterion::Criterion;
use rand::{Rng, thread_rng};
>>>>>>> d6d83621
use vsop87::vsop87a;

fn vsop87a_mercury(c: &mut Criterion) {
    let mut rng = thread_rng();
    c.bench_function("VSOP87a Mercury", move |b| b.iter(|| vsop87a::mercury(rng.gen_range(990930.5, 3912521.5))));
}

fn vsop87a_venus(c: &mut Criterion) {
    let mut rng = thread_rng();
    c.bench_function("VSOP87a Venus", move |b| b.iter(|| vsop87a::venus(rng.gen_range(990930.5, 3912521.5))));
}

fn vsop87a_earth(c: &mut Criterion) {
    let mut rng = thread_rng();
    c.bench_function("VSOP87a Earth", move |b| b.iter(|| vsop87a::earth(rng.gen_range(990930.5, 3912521.5))));
}

fn vsop87a_earth_moon(c: &mut Criterion) {
    let mut rng = thread_rng();
    c.bench_function("VSOP87a Earth/Moon barycenter", move |b| b.iter(|| vsop87a::earth_moon(rng.gen_range(990930.5, 3912521.5))));
}

fn vsop87a_mars(c: &mut Criterion) {
    let mut rng = thread_rng();
    c.bench_function("VSOP87a Mars", move |b| b.iter(|| vsop87a::mars(rng.gen_range(990930.5, 3912521.5))));
}

fn vsop87a_jupiter(c: &mut Criterion) {
    let mut rng = thread_rng();
    c.bench_function("VSOP87a Jupiter", move |b| b.iter(|| vsop87a::jupiter(rng.gen_range(990930.5, 3912521.5))));
}

fn vsop87a_saturn(c: &mut Criterion) {
    let mut rng = thread_rng();
    c.bench_function("VSOP87a Saturn", move |b| b.iter(|| vsop87a::saturn(rng.gen_range(990930.5, 3912521.5))));
}

fn vsop87a_uranus(c: &mut Criterion) {
    let mut rng = thread_rng();
    c.bench_function("VSOP87a Uranus", move |b| b.iter(|| vsop87a::uranus(rng.gen_range(990930.5, 3912521.5))));
}

fn vsop87a_neptune(c: &mut Criterion) {
    let mut rng = thread_rng();
    c.bench_function("VSOP87a Neptune", move |b| b.iter(|| vsop87a::venus(rng.gen_range(990930.5, 3912521.5))));
}

criterion_group!(vsop87a_benches, vsop87a_mercury, vsop87a_venus, vsop87a_earth, vsop87a_earth_moon, vsop87a_mars, vsop87a_jupiter, vsop87a_saturn, vsop87a_uranus, vsop87a_neptune);
criterion_main!(vsop87a_benches);<|MERGE_RESOLUTION|>--- conflicted
+++ resolved
@@ -1,68 +1,89 @@
 //! VSOP87a benchmarks.
 
-<<<<<<< HEAD
-=======
 #[macro_use]
 extern crate criterion;
-extern crate vsop87;
->>>>>>> d6d83621
 extern crate rand;
 extern crate test;
 extern crate vsop87;
+extern crate vsop87;
 
-<<<<<<< HEAD
-use rand::{IsaacRng, Rng};
-use test::Bencher;
-=======
 use criterion::Criterion;
-use rand::{Rng, thread_rng};
->>>>>>> d6d83621
+use rand::{thread_rng, Rng};
 use vsop87::vsop87a;
 
 fn vsop87a_mercury(c: &mut Criterion) {
     let mut rng = thread_rng();
-    c.bench_function("VSOP87a Mercury", move |b| b.iter(|| vsop87a::mercury(rng.gen_range(990930.5, 3912521.5))));
+    c.bench_function("VSOP87a Mercury", move |b| {
+        b.iter(|| vsop87a::mercury(rng.gen_range(990930.5, 3912521.5)))
+    });
 }
 
 fn vsop87a_venus(c: &mut Criterion) {
     let mut rng = thread_rng();
-    c.bench_function("VSOP87a Venus", move |b| b.iter(|| vsop87a::venus(rng.gen_range(990930.5, 3912521.5))));
+    c.bench_function("VSOP87a Venus", move |b| {
+        b.iter(|| vsop87a::venus(rng.gen_range(990930.5, 3912521.5)))
+    });
 }
 
 fn vsop87a_earth(c: &mut Criterion) {
     let mut rng = thread_rng();
-    c.bench_function("VSOP87a Earth", move |b| b.iter(|| vsop87a::earth(rng.gen_range(990930.5, 3912521.5))));
+    c.bench_function("VSOP87a Earth", move |b| {
+        b.iter(|| vsop87a::earth(rng.gen_range(990930.5, 3912521.5)))
+    });
 }
 
 fn vsop87a_earth_moon(c: &mut Criterion) {
     let mut rng = thread_rng();
-    c.bench_function("VSOP87a Earth/Moon barycenter", move |b| b.iter(|| vsop87a::earth_moon(rng.gen_range(990930.5, 3912521.5))));
+    c.bench_function("VSOP87a Earth/Moon barycenter", move |b| {
+        b.iter(|| vsop87a::earth_moon(rng.gen_range(990930.5, 3912521.5)))
+    });
 }
 
 fn vsop87a_mars(c: &mut Criterion) {
     let mut rng = thread_rng();
-    c.bench_function("VSOP87a Mars", move |b| b.iter(|| vsop87a::mars(rng.gen_range(990930.5, 3912521.5))));
+    c.bench_function("VSOP87a Mars", move |b| {
+        b.iter(|| vsop87a::mars(rng.gen_range(990930.5, 3912521.5)))
+    });
 }
 
 fn vsop87a_jupiter(c: &mut Criterion) {
     let mut rng = thread_rng();
-    c.bench_function("VSOP87a Jupiter", move |b| b.iter(|| vsop87a::jupiter(rng.gen_range(990930.5, 3912521.5))));
+    c.bench_function("VSOP87a Jupiter", move |b| {
+        b.iter(|| vsop87a::jupiter(rng.gen_range(990930.5, 3912521.5)))
+    });
 }
 
 fn vsop87a_saturn(c: &mut Criterion) {
     let mut rng = thread_rng();
-    c.bench_function("VSOP87a Saturn", move |b| b.iter(|| vsop87a::saturn(rng.gen_range(990930.5, 3912521.5))));
+    c.bench_function("VSOP87a Saturn", move |b| {
+        b.iter(|| vsop87a::saturn(rng.gen_range(990930.5, 3912521.5)))
+    });
 }
 
 fn vsop87a_uranus(c: &mut Criterion) {
     let mut rng = thread_rng();
-    c.bench_function("VSOP87a Uranus", move |b| b.iter(|| vsop87a::uranus(rng.gen_range(990930.5, 3912521.5))));
+    c.bench_function("VSOP87a Uranus", move |b| {
+        b.iter(|| vsop87a::uranus(rng.gen_range(990930.5, 3912521.5)))
+    });
 }
 
 fn vsop87a_neptune(c: &mut Criterion) {
     let mut rng = thread_rng();
-    c.bench_function("VSOP87a Neptune", move |b| b.iter(|| vsop87a::venus(rng.gen_range(990930.5, 3912521.5))));
+    c.bench_function("VSOP87a Neptune", move |b| {
+        b.iter(|| vsop87a::venus(rng.gen_range(990930.5, 3912521.5)))
+    });
 }
 
-criterion_group!(vsop87a_benches, vsop87a_mercury, vsop87a_venus, vsop87a_earth, vsop87a_earth_moon, vsop87a_mars, vsop87a_jupiter, vsop87a_saturn, vsop87a_uranus, vsop87a_neptune);
+criterion_group!(
+    vsop87a_benches,
+    vsop87a_mercury,
+    vsop87a_venus,
+    vsop87a_earth,
+    vsop87a_earth_moon,
+    vsop87a_mars,
+    vsop87a_jupiter,
+    vsop87a_saturn,
+    vsop87a_uranus,
+    vsop87a_neptune
+);
 criterion_main!(vsop87a_benches);