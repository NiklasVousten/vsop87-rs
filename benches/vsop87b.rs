--- conflicted
+++ resolved
@@ -1,63 +1,81 @@
 //! VSOP87b benchmarks.
 
-<<<<<<< HEAD
-=======
 #[macro_use]
 extern crate criterion;
-extern crate vsop87;
->>>>>>> d6d83621
 extern crate rand;
 extern crate test;
 extern crate vsop87;
+extern crate vsop87;
 
-<<<<<<< HEAD
-use rand::{IsaacRng, Rng};
-use test::Bencher;
-=======
 use criterion::Criterion;
-use rand::{Rng, thread_rng};
->>>>>>> d6d83621
+use rand::{thread_rng, Rng};
 use vsop87::vsop87b;
 
 fn vsop87b_mercury(c: &mut Criterion) {
     let mut rng = thread_rng();
-    c.bench_function("VSOP87b Mercury", move |b| b.iter(|| vsop87b::mercury(rng.gen_range(990930.5, 3912521.5))));
+    c.bench_function("VSOP87b Mercury", move |b| {
+        b.iter(|| vsop87b::mercury(rng.gen_range(990930.5, 3912521.5)))
+    });
 }
 
 fn vsop87b_venus(c: &mut Criterion) {
     let mut rng = thread_rng();
-    c.bench_function("VSOP87b Venus", move |b| b.iter(|| vsop87b::venus(rng.gen_range(990930.5, 3912521.5))));
+    c.bench_function("VSOP87b Venus", move |b| {
+        b.iter(|| vsop87b::venus(rng.gen_range(990930.5, 3912521.5)))
+    });
 }
 
 fn vsop87b_earth(c: &mut Criterion) {
     let mut rng = thread_rng();
-    c.bench_function("VSOP87b Earth", move |b| b.iter(|| vsop87b::earth(rng.gen_range(990930.5, 3912521.5))));
+    c.bench_function("VSOP87b Earth", move |b| {
+        b.iter(|| vsop87b::earth(rng.gen_range(990930.5, 3912521.5)))
+    });
 }
 
 fn vsop87b_mars(c: &mut Criterion) {
     let mut rng = thread_rng();
-    c.bench_function("VSOP87b Mars", move |b| b.iter(|| vsop87b::mars(rng.gen_range(990930.5, 3912521.5))));
+    c.bench_function("VSOP87b Mars", move |b| {
+        b.iter(|| vsop87b::mars(rng.gen_range(990930.5, 3912521.5)))
+    });
 }
 
 fn vsop87b_jupiter(c: &mut Criterion) {
     let mut rng = thread_rng();
-    c.bench_function("VSOP87b Jupiter", move |b| b.iter(|| vsop87b::jupiter(rng.gen_range(990930.5, 3912521.5))));
+    c.bench_function("VSOP87b Jupiter", move |b| {
+        b.iter(|| vsop87b::jupiter(rng.gen_range(990930.5, 3912521.5)))
+    });
 }
 
 fn vsop87b_saturn(c: &mut Criterion) {
     let mut rng = thread_rng();
-    c.bench_function("VSOP87b Saturn", move |b| b.iter(|| vsop87b::saturn(rng.gen_range(990930.5, 3912521.5))));
+    c.bench_function("VSOP87b Saturn", move |b| {
+        b.iter(|| vsop87b::saturn(rng.gen_range(990930.5, 3912521.5)))
+    });
 }
 
 fn vsop87b_uranus(c: &mut Criterion) {
     let mut rng = thread_rng();
-    c.bench_function("VSOP87b Uranus", move |b| b.iter(|| vsop87b::uranus(rng.gen_range(990930.5, 3912521.5))));
+    c.bench_function("VSOP87b Uranus", move |b| {
+        b.iter(|| vsop87b::uranus(rng.gen_range(990930.5, 3912521.5)))
+    });
 }
 
 fn vsop87b_neptune(c: &mut Criterion) {
     let mut rng = thread_rng();
-    c.bench_function("VSOP87b Neptune", move |b| b.iter(|| vsop87b::venus(rng.gen_range(990930.5, 3912521.5))));
+    c.bench_function("VSOP87b Neptune", move |b| {
+        b.iter(|| vsop87b::venus(rng.gen_range(990930.5, 3912521.5)))
+    });
 }
 
-criterion_group!(vsop87b_benches, vsop87b_mercury, vsop87b_venus, vsop87b_earth, vsop87b_mars, vsop87b_jupiter, vsop87b_saturn, vsop87b_uranus, vsop87b_neptune);
+criterion_group!(
+    vsop87b_benches,
+    vsop87b_mercury,
+    vsop87b_venus,
+    vsop87b_earth,
+    vsop87b_mars,
+    vsop87b_jupiter,
+    vsop87b_saturn,
+    vsop87b_uranus,
+    vsop87b_neptune
+);
 criterion_main!(vsop87b_benches);